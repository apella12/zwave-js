--- conflicted
+++ resolved
@@ -9,11 +9,8 @@
 import {
 	conditionApplies,
 	evaluateDeep,
-<<<<<<< HEAD
 	validateCondition,
-=======
 	type ConditionalItem,
->>>>>>> 592990fb
 } from "./ConditionalItem";
 import type { ConditionalDeviceConfig } from "./DeviceConfig";
 import type { DeviceID } from "./shared";
