--- conflicted
+++ resolved
@@ -76,10 +76,6 @@
     "esbuild-register": "^3.4.2",
     "prettier": "^2.8.4",
     "sinon": "^14.0.0",
-<<<<<<< HEAD
     "typescript": "5.0.2"
-=======
-    "typescript": "4.9.5"
->>>>>>> 8e0b41ec
   }
 }