// This module is the main entry point. Requiring reflect-metadata here avoids forgetting it
require("reflect-metadata");

// Load sentry.io so we get information about errors
import * as Integrations from "@sentry/integrations";
import * as Sentry from "@sentry/node";
import * as fs from "fs-extra";
import * as path from "path";
// By installing source map support, we get the original source
// locations in error messages
import "source-map-support/register";
import { ZWaveError, ZWaveErrorCodes } from "./lib/error/ZWaveError";
import log from "./lib/log";
import { stringify } from "./lib/util/strings";

const libraryRootDir = path.join(__dirname, "..");

/** Checks if a filename is part of this library. Paths outside will be excluded from Sentry error reporting */
function isPartOfThisLib(filename: string): boolean {
	const relative = path.relative(libraryRootDir, filename);
	return (
		!!relative && !relative.startsWith("..") && !path.isAbsolute(relative)
	);
}

// Errors in files matching any entry in  this array will always be reported
const pathWhitelists = ["node_modules/iobroker.zwave2"];

// Parse package.json and init sentry
fs.readFile(path.join(libraryRootDir, "package.json"), "utf8").then(
	(fileContents) => {
		const packageJson = JSON.parse(fileContents);
		Sentry.init({
			release: `${packageJson.name}@${packageJson.version}`,
			dsn: "https://841e902ca32842beadada39343a72479@sentry.io/1839595",
			integrations: [new Integrations.Dedupe()],
			beforeSend(event, hint) {
				let ignore = false;
				// By default we ignore errors that original outside this library
				// Look at the last stackframe to figure out the filename
				const filename = event.exception?.values?.[0]?.stacktrace?.frames?.slice(
					-1,
				)[0]?.filename;

				if (filename && !isPartOfThisLib(filename)) {
					ignore = true;
				}

				// Filter out specific errors that shouldn't create a report on sentry
				// because they should be handled by the library user
				if (!ignore && hint?.originalException instanceof ZWaveError) {
					switch (hint.originalException.code) {
						// we don't care about timeouts
						case ZWaveErrorCodes.Controller_MessageDropped:
<<<<<<< HEAD
							ignore = true;
							break;
=======
						// We don't care about failed node removal
						case ZWaveErrorCodes.RemoveFailedNode_Failed:
						case ZWaveErrorCodes.RemoveFailedNode_NodeOK:
							return null;
>>>>>>> 9cd8d91f
					}
				}

				// Don't ignore explicitly whitelisted paths
				if (
					ignore &&
					filename &&
					pathWhitelists.some((w) =>
						path.normalize(filename).includes(path.normalize(w)),
					)
				) {
					ignore = false;
				}

				return ignore ? null : event;
			},
		});
	},
);

export { Driver } from "./lib/driver/Driver";
export { ZWaveNode } from "./lib/node/Node";

// Load all CCs to ensure all metadata gets loaded
const definedCCs = fs
	.readdirSync(path.join(__dirname, "lib/commandclass"))
	.filter((file) => /CC\.(js|ts)$/.test(file));
log.reflection.print(`loading CCs: ${stringify(definedCCs)}`);
for (const file of definedCCs) {
	require(`./lib/commandclass/${file}`);
}<|MERGE_RESOLUTION|>--- conflicted
+++ resolved
@@ -52,15 +52,11 @@
 					switch (hint.originalException.code) {
 						// we don't care about timeouts
 						case ZWaveErrorCodes.Controller_MessageDropped:
-<<<<<<< HEAD
-							ignore = true;
-							break;
-=======
 						// We don't care about failed node removal
 						case ZWaveErrorCodes.RemoveFailedNode_Failed:
 						case ZWaveErrorCodes.RemoveFailedNode_NodeOK:
-							return null;
->>>>>>> 9cd8d91f
+							ignore = true;
+							break;
 					}
 				}
 
